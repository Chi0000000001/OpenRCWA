from rcwa.shorthand import *
<<<<<<< HEAD
from rcwa import Material, MatrixCalculator
=======
from rcwa import Material
import matplotlib.pyplot as plt
>>>>>>> 3276bb31

# TODO: Convolution matrix generation must be refactored. It's a hot mess and hard to understand.


class Layer(MatrixCalculator):
    """
    Class for defining a single layer of a layer stack used in a simulation

    :param er: Permittivity of the layer. Overridden by crystal permittivity if specified.
    :param ur: Permeability of the layer. Overridden by crystal permeability if specified.
    :param thickness: Thickness of the layer
    :param n: Refractive index of the layer. Overridden by cristal er/ur if specified.
    :param material: Material object containing the material's permittivity and permeability as a function of wavelength/angle.
    :param crystal: Crystal object if the layer is periodic in x and/or y. Overrides er, ur, n, and material
    """
    def __init__(self, er=1.0, ur=1.0, thickness=0.0, n=None, material=None, crystal=None):
        if material is None:
            self.material = Material(er=er, ur=ur, n=n)
        else:
            self.material = material

        self.thickness = thickness
        self.crystal = crystal
        self.incident = False  # Whether this is a transmission layer
        self.transmission = False  # Whether this is an incident layer

<<<<<<< HEAD
        if crystal is None:
=======
        if crystal is not None:
            self.homogenous = False
        else:
>>>>>>> 3276bb31
            self.homogenous = True
        else:
            self.homogenous = False


    # Note: these are all just transparent wrappers for underlying material
    @property
    def er(self):
        return self.material.er

    @er.setter
    def er(self, er):
        self.material.er = er

    @property
    def ur(self):
        return self.material.ur

    @ur.setter
    def ur(self, ur):
        self.material.ur = ur

    @property
    def n(self):
        return self.material.n

    @n.setter
    def n(self, n):
        self.material.n = n

    @property
    def source(self):
        return self.material.source

    @source.setter
    def source(self, source):
        self.material.source = source

    def set_convolution_matrices(self, numberHarmonics):
        if self.crystal is not None:
            self.er = self._convolution_matrix(self.crystal.permittivityCellData, numberHarmonics)
            self.ur = self._convolution_matrix(self.crystal.permeabilityCellData, numberHarmonics)
        else:
            self.er = self.er * complexIdentity(prod(numberHarmonics))
            self.ur = self.ur * complexIdentity(prod(numberHarmonics))

    def _convolution_matrix(self, cellData, n_harmonics):
        dimension = self.crystal.dimensions;

        if isinstance(n_harmonics, int):
            n_harmonics = (n_harmonics,)

        if dimension == 1:
            n_harmonics = (n_harmonics + (1, 1))
        elif dimension == 2:
            n_harmonics = (n_harmonics + (1,))

        (P, Q, R) = n_harmonics

        convolutionMatrixSize = P*Q*R;
        convolutionMatrixShape = (convolutionMatrixSize, convolutionMatrixSize);
        convolutionMatrix = complexZeros(convolutionMatrixShape)

        cellData = reshapeLowDimensionalData(cellData);
        (Nx, Ny, Nz) = cellData.shape;
        zeroHarmonicsLocation = np.array([math.floor(Nx/2), math.floor(Ny/2), math.floor(Nz/2)])

        cellFourierRepresentation = fftn(cellData);
        for rrow in range(R):
            for qrow in range(Q):
                for prow in range(P):
                    row = rrow*Q*P + qrow*P + prow;
                    for rcol in range(R):
                        for qcol in range(Q):
                            for pcol in range(P):
                                col = rcol*Q*P + qcol*P + pcol;
                                # Get the desired harmonics relative to the 0th-order harmonic.
                                desiredHarmonics = np.array([prow - pcol, qrow - qcol, rrow - rcol])

                                # Get those harmonic locations from the zero harmonic location.
                                desiredHarmonicsLocation = zeroHarmonicsLocation + desiredHarmonics

                                convolutionMatrix[row][col] = \
                                    cellFourierRepresentation[desiredHarmonicsLocation[0],
                                    desiredHarmonicsLocation[1], desiredHarmonicsLocation[2]];
        if convolutionMatrix.shape == (1, 1):
            convolutionMatrix = convolutionMatrix[0][0]
        return convolutionMatrix;

    def __eq__(self, other):
        if not isinstance(other, Layer):
            return NotImplemented

        return self.er == other.er and self.ur == other.ur and self.thickness == other.thickness \
               and self.n == other.n and self.crystal == other.crystal

    def __str__(self):
        return f'Layer with\n\ter: {self.er}\n\tur: {self.ur}\n\tL: {self.thickness}\n\tn: {self.n}\n\tcrystal: {self.crystal}'


freeSpaceLayer = Layer(1,1)


class LayerStack:
    """
    Class that defines overall geometry in terms of a stack of layers

    :param internal_layers: Layer objects, starting with the top-most layer (reflection region) and ending with the top-most region (substrate)
    :param incident_layer: Semi-infinite layer of incident region. Defaults to free space
    :param transmission_layer: Semi-infinite layer of transmission region. Defaults to free space
    """
    def __init__(self, *internal_layers, incident_layer=Layer(er=1, ur=1), transmission_layer=Layer(er=1, ur=1)):
        if len(internal_layers) == 1:
            if isinstance(internal_layers[0], list):
                internal_layers = internal_layers[0]
        self.gapLayer = Layer(er=1, ur=1)
        self.incident_layer = incident_layer
        self.incident_layer.incident = True
        self.transmission_layer = transmission_layer
        self.transmission_layer.transmission = True

        self.internal_layers = list(internal_layers)
        self._Kx = None
        self._Ky = None

    def __eq__(self, other):
        if not isinstance(other, LayerStack):
            return NotImplemented

        reflection_layers_same = self.incident_layer == other.incident_layer
        transmission_layers_same = self.transmission_layer == other.transmission_layer
        internal_layers_same = False
        if len(self.internal_layers) == len(other.internal_layers):
            for i in range(len(self.internal_layers)):
                if self.internal_layers[i] != other.internal_layers[i]:
                    break
            internal_layers_same = True

        return internal_layers_same and reflection_layers_same and transmission_layers_same

    def __str__(self):
        top_string = f'\nReflection Layer:\n\t' + str(self.incident_layer) + \
                f'\nTransmissionLayer:\n\t' + str(self.transmission_layer) + \
                f'\nInternal Layer Count: {len(self.internal_layers)}\n'
        internal_string = ''
        for layer in self.internal_layers:
            internal_string += str(layer) + '\n'
        return top_string + internal_string

<<<<<<< HEAD
    @property
    def _k_dimension(self):
        if isinstance(self.Kx, np.ndarray):
            return self.Kx.shape[0]
        else:
            return 1

    @property
    def _s_element_dimension(self):
        s_dim = self._k_dimension * 2
        return s_dim

    @property
    def all_layers(self):
        return [self.incident_layer, *self.internal_layers, self.transmission_layer]

    @property
    def Kx(self):
        return self._Kx

    @Kx.setter
    def Kx(self, kx):
        self._Kx = kx
        self.gapLayer.Kx = kx
        for layer in self.all_layers:
            layer.Kx = kx

    @property
    def Ky(self):
        return self._Ky

    @Ky.setter
    def Ky(self, ky):
        self._Ky = ky
        self.gapLayer.Ky = ky
        for layer in self.all_layers:
            layer.Ky = ky

=======
>>>>>>> 3276bb31
    @property
    def source(self):
        return self._source

    @source.setter
    def source(self, source):
        self._source = source
        self.gapLayer.source = source
        for layer in self.all_layers:
            layer.source = self.source

    def set_gap_layer(self):
        self.gapLayer.thickness = 0
        if self._k_dimension == 1:
            self.gapLayer.er = 1 + sq(self.Kx) + sq(self.Ky)
            self.gapLayer.ur = 1
            Qg = self.gapLayer.Q_matrix()
            lambda_gap = self.gapLayer.lambda_matrix()

        else:
            Kz = self.gapLayer.Kz_gap()
            Qg = self.gapLayer.Q_matrix()
            lambda_gap = complexIdentity(self._k_dimension * 2)
            lambda_gap[:self._k_dimension, :self._k_dimension] = 1j * Kz
            lambda_gap[self._k_dimension:, self._k_dimension:] = 1j * Kz

        self.Wg = complexIdentity(self._s_element_dimension)
        self.Vg = Qg @ inv(lambda_gap)

        for layer in self.all_layers:
            layer.Wg = self.Wg
            layer.Vg = self.Vg

    # set all convolution matrices for all interior layers
    def set_convolution_matrices(self, n_harmonics):
        for layer in self.internal_layers:
            layer.set_convolution_matrices(n_harmonics)

    @property
    def crystal(self):
        for i in range(len(self.internal_layers)):
            if self.internal_layers[i].crystal is not None:
                return self.internal_layers[i].crystal
        return None

    def plot(self, fig=None, ax=None):
        if fig is None and ax is None:
            fig, ax = plt.subplots()
        elif fig is not None and ax is None:
            ax = fig.add_subplot()

        # z = 0 will be defined at the start of the top-most layer.



emptyStack = LayerStack()<|MERGE_RESOLUTION|>--- conflicted
+++ resolved
@@ -1,10 +1,6 @@
 from rcwa.shorthand import *
-<<<<<<< HEAD
 from rcwa import Material, MatrixCalculator
-=======
-from rcwa import Material
 import matplotlib.pyplot as plt
->>>>>>> 3276bb31
 
 # TODO: Convolution matrix generation must be refactored. It's a hot mess and hard to understand.
 
@@ -31,13 +27,7 @@
         self.incident = False  # Whether this is a transmission layer
         self.transmission = False  # Whether this is an incident layer
 
-<<<<<<< HEAD
         if crystal is None:
-=======
-        if crystal is not None:
-            self.homogenous = False
-        else:
->>>>>>> 3276bb31
             self.homogenous = True
         else:
             self.homogenous = False
@@ -187,7 +177,6 @@
             internal_string += str(layer) + '\n'
         return top_string + internal_string
 
-<<<<<<< HEAD
     @property
     def _k_dimension(self):
         if isinstance(self.Kx, np.ndarray):
@@ -226,8 +215,6 @@
         for layer in self.all_layers:
             layer.Ky = ky
 
-=======
->>>>>>> 3276bb31
     @property
     def source(self):
         return self._source
