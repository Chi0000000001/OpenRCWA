import setuptools
import os
import glob

nk_data = glob.glob('rcwa/nkData/**', recursive=True)
test_data = glob.glob('rcwa/test/**', recursive=True)
example_data = glob.glob('rcwa/examples/*')
source_data = glob.glob('rcwa/source/*.py')
total_data = nk_data + test_data + example_data + source_data
package_data = [x.strip('rcwa/') for x in total_data]


with open("README.md", "r") as fh:
	long_description = fh.read()

	setuptools.setup(
		name="rcwa",
		version="0.1." + str(os.environ['GITHUB_RUN_NUMBER']),
		author="Jordan Edmunds",
		author_email="jordan.e@berkeley.edu",
		description="Python Implementation of Rigorous Coupled Wave Analysis",
		long_description=long_description,
		long_description_content_type="text/markdown",
		url="https://github.com/edmundsj/RCWA",
		packages=setuptools.find_packages(),
		include_package_data=True,
		package_data={
			"rcwa": package_data
			},
		classifiers=[
			"Programming Language :: Python :: 3",
			"License :: OSI Approved :: MIT License",
			"Operating System :: OS Independent",
		],
		python_requires='>=3.6',
		install_requires=[
				'numpy>=1.14.5',
				'matplotlib>=2.0.0',
				'pandas>=0.24.0',
				'scipy>=1.2.2',
				'pyyaml>=5.0.0',
<<<<<<< HEAD
				'progressbar2',
=======
                'pytest>6.2.2',
                'progressbar2',
>>>>>>> 996574c7
		],
	license="MIT",
	)<|MERGE_RESOLUTION|>--- conflicted
+++ resolved
@@ -15,7 +15,7 @@
 
 	setuptools.setup(
 		name="rcwa",
-		version="0.1." + str(os.environ['GITHUB_RUN_NUMBER']),
+		version="1.0" + str(os.environ['GITHUB_RUN_NUMBER']-161),
 		author="Jordan Edmunds",
 		author_email="jordan.e@berkeley.edu",
 		description="Python Implementation of Rigorous Coupled Wave Analysis",
@@ -39,12 +39,8 @@
 				'pandas>=0.24.0',
 				'scipy>=1.2.2',
 				'pyyaml>=5.0.0',
-<<<<<<< HEAD
-				'progressbar2',
-=======
                 'pytest>6.2.2',
                 'progressbar2',
->>>>>>> 996574c7
 		],
 	license="MIT",
 	)